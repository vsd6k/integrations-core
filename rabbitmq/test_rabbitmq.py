--- conflicted
+++ resolved
@@ -24,11 +24,8 @@
             'rabbitmq_user': 'guest',
             'rabbitmq_pass': 'guest',
             'queues': ['test1'],
-<<<<<<< HEAD
-            'exchanges': ['test1']
-=======
             'tags': ["tag1:1", "tag2"],
->>>>>>> d189374a
+            'exchanges': ['test1'],
         }
     ]
 }
@@ -204,17 +201,15 @@
         for mname in COMMON_METRICS:
             self.assertMetricTagPrefix(mname, 'rabbitmq_node', count=1)
 
-<<<<<<< HEAD
         for mname in E_METRICS:
             self.assertMetricTag('rabbitmq.exchange.%s' %
                                  mname, 'rabbitmq_exchange_family:test', count=2)
-=======
+
+        for mname in Q_METRICS:
+            self.assertMetricTag('rabbitmq.queue.%s' %
+                                 mname, 'rabbitmq_queue_family:test', count=2)
+
         self.assertMetric('rabbitmq.connections', tags=['rabbitmq_vhost:/'], value=0, count=1)
->>>>>>> d189374a
-
-        for mname in Q_METRICS:
-            self.assertMetricTag('rabbitmq.queue.%s' %
-                                 mname, 'rabbitmq_queue_family:test', count=2)
 
         self.assertServiceCheckOK('rabbitmq.aliveness', tags=['vhost:/'])
         self.assertServiceCheckOK('rabbitmq.status')
