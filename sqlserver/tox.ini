[tox]
minversion = 2.0
basepython = py37
envlist =
    py{27,36}-{docker,local}
    py{27,36}-unit
    flake8

[testenv]
usedevelop = true
platform =
    docker: linux|darwin
    local: win32
deps =
    -e../datadog_checks_base[deps]
    -rrequirements-dev.txt
passenv =
<<<<<<< HEAD
    DOCKER*
    COMPOSE*

[testenv:unit]
=======
    # Windows requires a bunch of env vars to setup the OLEDB providers, just
    # passing everything should give us more resiliency.
    *
>>>>>>> 657ca511
commands =
    pip install -r requirements.in
    unit: pytest -v -m unit
    docker: pytest -v -m docker
    local: pytest -v -m local
setenv =
    docker: ODBCSYSINI = {toxinidir}/tests/odbc

[testenv:flake8]
skip_install = true
deps = flake8
commands = flake8 .

[flake8]
exclude = .eggs,.tox,build
max-line-length = 120<|MERGE_RESOLUTION|>--- conflicted
+++ resolved
@@ -1,30 +1,22 @@
 [tox]
 minversion = 2.0
-basepython = py37
+basepython = py36
 envlist =
-    py{27,36}-{docker,local}
-    py{27,36}-unit
+    py{27,36}-{docker,local,unit}
     flake8
 
 [testenv]
 usedevelop = true
 platform =
-    docker: linux|darwin
+    {docker,unit}: linux|darwin
     local: win32
 deps =
     -e../datadog_checks_base[deps]
     -rrequirements-dev.txt
 passenv =
-<<<<<<< HEAD
-    DOCKER*
-    COMPOSE*
-
-[testenv:unit]
-=======
     # Windows requires a bunch of env vars to setup the OLEDB providers, just
     # passing everything should give us more resiliency.
     *
->>>>>>> 657ca511
 commands =
     pip install -r requirements.in
     unit: pytest -v -m unit
