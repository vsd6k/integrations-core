[tox]
minversion = 2.0
basepython = py37
envlist =
    {py27,py36}-kubelet
    flake8

[testenv]
usedevelop = true
<<<<<<< HEAD
platform = linux|darwin
=======
platform = linux2|darwin
>>>>>>> 657ca511
deps =
    -e../datadog_checks_base[deps]
    -rrequirements-dev.txt
commands =
    pip install -r requirements.in
    pytest -v

[testenv:flake8]
platform = linux|darwin|win32
skip_install = true
deps = flake8
commands = flake8 .

[flake8]
exclude = .eggs,.tox,build
max-line-length = 120<|MERGE_RESOLUTION|>--- conflicted
+++ resolved
@@ -1,17 +1,13 @@
 [tox]
 minversion = 2.0
-basepython = py37
+basepython = py36
 envlist =
-    {py27,py36}-kubelet
+    py{27,36}-kubelet
     flake8
 
 [testenv]
 usedevelop = true
-<<<<<<< HEAD
 platform = linux|darwin
-=======
-platform = linux2|darwin
->>>>>>> 657ca511
 deps =
     -e../datadog_checks_base[deps]
     -rrequirements-dev.txt
