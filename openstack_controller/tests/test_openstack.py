# (C) Datadog, Inc. 2018
# All rights reserved
# Licensed under Simplified BSD License (see LICENSE)
import time
import mock
from . import common
from datadog_checks.openstack_controller import OpenStackControllerCheck


def test_parse_uptime_string(aggregator):
    instance = common.MOCK_CONFIG["instances"][0]
    instance['tags'] = ['optional:tag1']
    init_config = common.MOCK_CONFIG['init_config']
    check = OpenStackControllerCheck('openstack_controller', init_config, {}, instances=[instance])
    response = u' 16:53:48 up 1 day, 21:34,  3 users,  load average: 0.04, 0.14, 0.19\n'
    uptime_parsed = check._parse_uptime_string(response)
    assert uptime_parsed == [0.04, 0.14, 0.19]


def test_cache_utils(aggregator):
    instance = common.MOCK_CONFIG["instances"][0]
    instance['tags'] = ['optional:tag1']
    init_config = common.MOCK_CONFIG['init_config']
    check = OpenStackControllerCheck('openstack_controller', init_config, {}, instances=[instance])
    check.CACHE_TTL['aggregates'] = 1
    expected_aggregates = {'hyp_1': ['aggregate:staging', 'availability_zone:test']}

    with mock.patch('datadog_checks.openstack_controller.OpenStackControllerCheck.get_all_aggregate_hypervisors',
                    return_value=expected_aggregates):
        assert check._get_and_set_aggregate_list() == expected_aggregates
        time.sleep(1.5)
        assert check._is_expired('aggregates')


<<<<<<< HEAD
=======
@mock.patch('datadog_checks.openstack_controller.OpenStackControllerCheck.get_servers_detail',
            return_value=common.MOCK_NOVA_SERVERS)
def test_get_all_servers_between_runs(servers_detail, aggregator):
    """
    Ensure the cache contains the expected VMs between check runs.
    """

    check = OpenStackControllerCheck("test", {
        'keystone_server_url': 'http://10.0.2.15:5000',
        'ssl_verify': False,
        'exclude_server_ids': common.EXCLUDED_SERVER_IDS
    }, {}, instances=common.MOCK_CONFIG)

    # Start off with a list of servers
    check.server_details_by_id = copy.deepcopy(common.ALL_SERVER_DETAILS)
    # Update the cached list of servers based on what the endpoint returns
    check.get_all_servers({'6f70656e737461636b20342065766572': 'testproj',
                           'blacklist_1': 'blacklist_1',
                           'blacklist_2': 'blacklist_2'}, "test_instance")

    cached_servers = check.server_details_by_id
    print(cached_servers)
    assert 'server-1' not in cached_servers
    assert 'server_newly_added' in cached_servers
    assert 'other-1' in cached_servers
    assert 'other-2' in cached_servers


@mock.patch('datadog_checks.openstack_controller.OpenStackControllerCheck.get_servers_detail',
            return_value=common.MOCK_NOVA_SERVERS)
def test_get_all_servers_with_project_name_none(servers_detail, aggregator):
    """
    Ensure the cache contains the expected VMs between check runs.
    """
    check = OpenStackControllerCheck("test", {
        'keystone_server_url': 'http://10.0.2.15:5000',
        'ssl_verify': False,
        'exclude_server_ids': common.EXCLUDED_SERVER_IDS
    }, {}, instances=common.MOCK_CONFIG)

    # Start off with a list of servers
    check.server_details_by_id = copy.deepcopy(common.ALL_SERVER_DETAILS)
    # Update the cached list of servers based on what the endpoint returns
    check.get_all_servers({'6f70656e737461636b20342065766572': None,
                           'blacklist_1': 'blacklist_1',
                           'blacklist_2': 'blacklist_2'}, "test_instance")
    assert 'server_newly_added' not in check.server_details_by_id
    assert 'server-1' not in check.server_details_by_id
    assert 'other-1' in check.server_details_by_id
    assert 'other-2' in check.server_details_by_id


>>>>>>> 09a32b3b
def get_server_details_response(params, timeout=None):
    if 'marker' not in params:
        return common.MOCK_NOVA_SERVERS_PAGINATED
    return common.EMPTY_NOVA_SERVERS


@mock.patch('datadog_checks.openstack_controller.OpenStackControllerCheck.get_servers_detail',
            side_effect=get_server_details_response)
def test_get_all_servers_with_paginated_server(servers_detail, aggregator):
    """
    Ensure the server cache is updated while using pagination
    """

    check = OpenStackControllerCheck("test", {
        'keystone_server_url': 'http://10.0.2.15:5000',
        'ssl_verify': False,
        'exclude_server_ids': common.EXCLUDED_SERVER_IDS,
        'paginated_server_limit': 1
    }, {}, instances=common.MOCK_CONFIG)
<<<<<<< HEAD
    check.get_all_servers(True, "test_name")
    assert len(check.servers_cache) == 1
    assert 'server-1' in check.servers_cache['test_name']['servers']
=======
    check.get_all_servers({"6f70656e737461636b20342065766572": "testproj"}, "test_instance")
    assert len(check.server_details_by_id) == 1
    assert 'server-1' in check.server_details_by_id
    assert 'other-1' not in check.server_details_by_id
    assert 'other-2' not in check.server_details_by_id
>>>>>>> 09a32b3b


OS_AGGREGATES_RESPONSE = [
    {
        "availability_zone": "london",
        "created_at": "2016-12-27T23:47:32.911515",
        "deleted": False,
        "deleted_at": None,
        "hosts": [
            "compute"
        ],
        "id": 1,
        "metadata": {
            "availability_zone": "london"
        },
        "name": "name",
        "updated_at": None,
        "uuid": "6ba28ba7-f29b-45cc-a30b-6e3a40c2fb14"
    }
]


def get_server_diagnostics_pre_2_48_response(server_id):
    return {
        "cpu0_time": 17300000000,
        "memory": 524288,
        "vda_errors": -1,
        "vda_read": 262144,
        "vda_read_req": 112,
        "vda_write": 5778432,
        "vda_write_req": 488,
        "vnet1_rx": 2070139,
        "vnet1_rx_drop": 0,
        "vnet1_rx_errors": 0,
        "vnet1_rx_packets": 26701,
        "vnet1_tx": 140208,
        "vnet1_tx_drop": 0,
        "vnet1_tx_errors": 0,
        "vnet1_tx_packets": 662,
        "vnet2_rx": 2070139,
        "vnet2_rx_drop": 0,
        "vnet2_rx_errors": 0,
        "vnet2_rx_packets": 26701,
        "vnet2_tx": 140208,
        "vnet2_tx_drop": 0,
        "vnet2_tx_errors": 0,
        "vnet2_tx_packets": 662
    }


@mock.patch('datadog_checks.openstack_controller.OpenStackControllerCheck.get_server_diagnostics',
            side_effect=get_server_diagnostics_pre_2_48_response)
@mock.patch('datadog_checks.openstack_controller.OpenStackControllerCheck.get_os_aggregates',
            return_value=OS_AGGREGATES_RESPONSE)
def test_collect_server_metrics_pre_2_48(server_diagnostics, os_aggregates, aggregator):
    check = OpenStackControllerCheck("test", {
        'keystone_server_url': 'http://10.0.2.15:5000',
        'ssl_verify': False,
        'exclude_server_ids': common.EXCLUDED_SERVER_IDS,
        'paginated_server_limit': 1
    }, {}, instances=common.MOCK_CONFIG)

    check.collect_server_metrics({})

    aggregator.assert_metric('openstack.nova.server.vda_read_req', value=112.0,
                             tags=['nova_managed_server', 'availability_zone:NA'],
                             hostname='')
    aggregator.assert_metric('openstack.nova.server.vda_read', value=262144.0,
                             tags=['nova_managed_server', 'availability_zone:NA'],
                             hostname='')
    aggregator.assert_metric('openstack.nova.server.memory', value=524288.0,
                             tags=['nova_managed_server', 'availability_zone:NA'],
                             hostname='')
    aggregator.assert_metric('openstack.nova.server.cpu0_time', value=17300000000.0,
                             tags=['nova_managed_server', 'availability_zone:NA'],
                             hostname='')
    aggregator.assert_metric('openstack.nova.server.vda_errors', value=-1.0,
                             tags=['nova_managed_server', 'availability_zone:NA'],
                             hostname='')
    aggregator.assert_metric('openstack.nova.server.vda_write_req', value=488.0,
                             tags=['nova_managed_server', 'availability_zone:NA'],
                             hostname='')
    aggregator.assert_metric('openstack.nova.server.vda_write', value=5778432.0,
                             tags=['nova_managed_server', 'availability_zone:NA'],
                             hostname='')
    aggregator.assert_metric('openstack.nova.server.tx_drop', value=0.0,
                             tags=['nova_managed_server', 'availability_zone:NA', 'interface:vnet1'],
                             hostname='')
    aggregator.assert_metric('openstack.nova.server.tx', value=140208.0,
                             tags=['nova_managed_server', 'availability_zone:NA', 'interface:vnet1'],
                             hostname='')
    aggregator.assert_metric('openstack.nova.server.rx_drop', value=0.0,
                             tags=['nova_managed_server', 'availability_zone:NA', 'interface:vnet1'],
                             hostname='')
    aggregator.assert_metric('openstack.nova.server.rx', value=2070139.0,
                             tags=['nova_managed_server', 'availability_zone:NA', 'interface:vnet1'],
                             hostname='')
    aggregator.assert_metric('openstack.nova.server.tx_packets', value=662.0,
                             tags=['nova_managed_server', 'availability_zone:NA', 'interface:vnet1'],
                             hostname='')
    aggregator.assert_metric('openstack.nova.server.tx_errors', value=0.0,
                             tags=['nova_managed_server', 'availability_zone:NA', 'interface:vnet1'],
                             hostname='')
    aggregator.assert_metric('openstack.nova.server.rx_packets', value=26701.0,
                             tags=['nova_managed_server', 'availability_zone:NA', 'interface:vnet1'],
                             hostname='')
    aggregator.assert_metric('openstack.nova.server.rx_errors', value=0.0,
                             tags=['nova_managed_server', 'availability_zone:NA', 'interface:vnet1'],
                             hostname='')
    aggregator.assert_metric('openstack.nova.server.tx_drop', value=0.0,
                             tags=['nova_managed_server', 'availability_zone:NA', 'interface:vnet2'],
                             hostname='')
    aggregator.assert_metric('openstack.nova.server.tx', value=140208.0,
                             tags=['nova_managed_server', 'availability_zone:NA', 'interface:vnet2'],
                             hostname='')
    aggregator.assert_metric('openstack.nova.server.rx_drop', value=0.0,
                             tags=['nova_managed_server', 'availability_zone:NA', 'interface:vnet2'],
                             hostname='')
    aggregator.assert_metric('openstack.nova.server.rx', value=2070139.0,
                             tags=['nova_managed_server', 'availability_zone:NA', 'interface:vnet2'],
                             hostname='')
    aggregator.assert_metric('openstack.nova.server.tx_packets', value=662.0,
                             tags=['nova_managed_server', 'availability_zone:NA', 'interface:vnet2'],
                             hostname='')
    aggregator.assert_metric('openstack.nova.server.tx_errors', value=0.0,
                             tags=['nova_managed_server', 'availability_zone:NA', 'interface:vnet2'],
                             hostname='')
    aggregator.assert_metric('openstack.nova.server.rx_packets', value=26701.0,
                             tags=['nova_managed_server', 'availability_zone:NA', 'interface:vnet2'],
                             hostname='')
    aggregator.assert_metric('openstack.nova.server.rx_errors', value=0.0,
                             tags=['nova_managed_server', 'availability_zone:NA', 'interface:vnet2'],
                             hostname='')

    aggregator.assert_all_metrics_covered()<|MERGE_RESOLUTION|>--- conflicted
+++ resolved
@@ -3,6 +3,7 @@
 # Licensed under Simplified BSD License (see LICENSE)
 import time
 import mock
+import copy
 from . import common
 from datadog_checks.openstack_controller import OpenStackControllerCheck
 
@@ -32,8 +33,6 @@
         assert check._is_expired('aggregates')
 
 
-<<<<<<< HEAD
-=======
 @mock.patch('datadog_checks.openstack_controller.OpenStackControllerCheck.get_servers_detail',
             return_value=common.MOCK_NOVA_SERVERS)
 def test_get_all_servers_between_runs(servers_detail, aggregator):
@@ -48,18 +47,17 @@
     }, {}, instances=common.MOCK_CONFIG)
 
     # Start off with a list of servers
-    check.server_details_by_id = copy.deepcopy(common.ALL_SERVER_DETAILS)
+    check.servers_cache = copy.deepcopy(common.SERVERS_CACHE_MOCK)
     # Update the cached list of servers based on what the endpoint returns
-    check.get_all_servers({'6f70656e737461636b20342065766572': 'testproj',
+    check.get_all_servers(True,
+                          {'6f70656e737461636b20342065766572': 'testproj',
                            'blacklist_1': 'blacklist_1',
-                           'blacklist_2': 'blacklist_2'}, "test_instance")
-
-    cached_servers = check.server_details_by_id
-    print(cached_servers)
-    assert 'server-1' not in cached_servers
-    assert 'server_newly_added' in cached_servers
-    assert 'other-1' in cached_servers
-    assert 'other-2' in cached_servers
+                           'blacklist_2': 'blacklist_2'}, "test_name")
+    servers = check.servers_cache['test_name']['servers']
+    assert 'server-1' not in servers
+    assert 'server_newly_added' in servers
+    assert 'other-1' in servers
+    assert 'other-2' in servers
 
 
 @mock.patch('datadog_checks.openstack_controller.OpenStackControllerCheck.get_servers_detail',
@@ -75,18 +73,19 @@
     }, {}, instances=common.MOCK_CONFIG)
 
     # Start off with a list of servers
-    check.server_details_by_id = copy.deepcopy(common.ALL_SERVER_DETAILS)
+    check.servers_cache = copy.deepcopy(common.SERVERS_CACHE_MOCK)
     # Update the cached list of servers based on what the endpoint returns
-    check.get_all_servers({'6f70656e737461636b20342065766572': None,
+    check.get_all_servers(True,
+                          {'6f70656e737461636b20342065766572': None,
                            'blacklist_1': 'blacklist_1',
-                           'blacklist_2': 'blacklist_2'}, "test_instance")
-    assert 'server_newly_added' not in check.server_details_by_id
-    assert 'server-1' not in check.server_details_by_id
-    assert 'other-1' in check.server_details_by_id
-    assert 'other-2' in check.server_details_by_id
-
-
->>>>>>> 09a32b3b
+                           'blacklist_2': 'blacklist_2'}, "test_name")
+    servers = check.servers_cache['test_name']['servers']
+    assert 'server_newly_added' not in servers
+    assert 'server-1' not in servers
+    assert 'other-1' in servers
+    assert 'other-2' in servers
+
+
 def get_server_details_response(params, timeout=None):
     if 'marker' not in params:
         return common.MOCK_NOVA_SERVERS_PAGINATED
@@ -95,7 +94,7 @@
 
 @mock.patch('datadog_checks.openstack_controller.OpenStackControllerCheck.get_servers_detail',
             side_effect=get_server_details_response)
-def test_get_all_servers_with_paginated_server(servers_detail, aggregator):
+def test_get_paginated_server(servers_detail, aggregator):
     """
     Ensure the server cache is updated while using pagination
     """
@@ -106,17 +105,12 @@
         'exclude_server_ids': common.EXCLUDED_SERVER_IDS,
         'paginated_server_limit': 1
     }, {}, instances=common.MOCK_CONFIG)
-<<<<<<< HEAD
-    check.get_all_servers(True, "test_name")
+    check.get_all_servers(True, {"6f70656e737461636b20342065766572": "testproj"}, "test_name")
     assert len(check.servers_cache) == 1
-    assert 'server-1' in check.servers_cache['test_name']['servers']
-=======
-    check.get_all_servers({"6f70656e737461636b20342065766572": "testproj"}, "test_instance")
-    assert len(check.server_details_by_id) == 1
-    assert 'server-1' in check.server_details_by_id
-    assert 'other-1' not in check.server_details_by_id
-    assert 'other-2' not in check.server_details_by_id
->>>>>>> 09a32b3b
+    servers = check.servers_cache['test_name']['servers']
+    assert 'server-1' in servers
+    assert 'other-1' not in servers
+    assert 'other-2' not in servers
 
 
 OS_AGGREGATES_RESPONSE = [
@@ -179,7 +173,7 @@
         'paginated_server_limit': 1
     }, {}, instances=common.MOCK_CONFIG)
 
-    check.collect_server_metrics({})
+    check.collect_server_diagnostic_metrics({})
 
     aggregator.assert_metric('openstack.nova.server.vda_read_req', value=112.0,
                              tags=['nova_managed_server', 'availability_zone:NA'],
